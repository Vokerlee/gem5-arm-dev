--- conflicted
+++ resolved
@@ -32,11 +32,7 @@
     libprotobuf-dev protobuf-compiler libprotoc-dev libgoogle-perftools-dev \
     python3-dev python-is-python3 doxygen libboost-all-dev \
     libhdf5-serial-dev python3-pydot libpng-dev libelf-dev pkg-config pip \
-<<<<<<< HEAD
-    python3-venv black gcc-10 g++-10 python3-tk
-=======
-    python3-venv black gcc-10 g++-10 cmake
->>>>>>> 0f6eabe8
+    python3-venv black gcc-10 g++-10 cmake python3-tk
 
 RUN pip install mypy pre-commit
 
